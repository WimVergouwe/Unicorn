﻿using System;
using Sitecore.Data.Items;
using Sitecore.Data.Serialization;
<<<<<<< HEAD
using Sitecore.Events;
using Sitecore.Data;
using System.IO;
using Unicorn.Predicates;
=======
using Sitecore.Data.Serialization.Presets;
using Sitecore.Diagnostics;
using Sitecore.Events;
using Sitecore.Data;
using System.IO;
using Sitecore;
>>>>>>> 9e0e118b

namespace Unicorn
{
	/// <summary>
	/// This class extends the default serialization item handler to allow it to process preset paths only
	/// like you can configure for the serialization page. This is great if you only want to serialize part of your database.
	/// 
	/// See the serialization guide for details on creating presets.
	/// </summary>
	public class FilteredItemHandler : ItemHandler
	{
		private static readonly IPredicate Preset; 

		static FilteredItemHandler()
		{
			Preset = SerializationUtility.GetDefaultPreset();
		}

		public new void OnItemSaved(object sender, EventArgs e)
		{
			var item = Event.ExtractParameter<Item>(e, 0);

			if (item == null) return;

			if (!Preset.Includes(item).IsIncluded) return;

			var changes = Event.ExtractParameter<ItemChanges>(e, 1);

			if (!HasValidChanges(changes)) return;

			base.OnItemSaved(sender, e);
		}

		private bool HasValidChanges(ItemChanges changes)
		{
			foreach (FieldChange change in changes.FieldChanges)
			{
				if(change.OriginalValue == change.Value) continue;
				if (change.FieldID == FieldIDs.Revision) continue;
				if (change.FieldID == FieldIDs.Updated) continue;

				return true;
			}

			Log.Info("Item " + changes.Item.Paths.FullPath + " was saved, but contained no consequential changes so it was not serialized.", this);

			return false;
		}

		/// <summary>
		/// The default serialization event handler does not properly move serialized subitems when the parent is moved (bug 384931)
		/// </summary>
		public new void OnItemMoved(object sender, EventArgs e)
		{
			if (DisabledLocally) return;

			// [0] is the moved item, [1] is the ID of the previous parent item
			var item = Event.ExtractParameter<Item>(e, 0);
			var oldParentId = Event.ExtractParameter<ID>(e, 1);

			if (item == null || oldParentId == (ID)null) return;

			var oldParent = item.Database.GetItem(oldParentId);

			if (oldParent == null) return;
<<<<<<< HEAD

			if (!Preset.Includes(item).IsIncluded) return;

			// get references to new and old paths
			var reference = new ItemReference(item).ToString();
=======
			
>>>>>>> 9e0e118b
			var oldReference = new ItemReference(oldParent).ToString();

			// fix the reference to the old parent to be a reference to the old item path
			oldReference = oldReference + '/' + item.Name;

			var oldSerializationPath = PathUtils.GetDirectoryPath(oldReference);

			FixupDescendants(oldSerializationPath, item);

			if (!Presets.Includes(item))
			{
				// If the preset does not include the destination path, we need to delete the old items from disk
				// https://github.com/kamsar/Unicorn/issues/3
				// Thanks Mike Edwards!
				var oldSerializedItemPath = PathUtils.GetFilePath(oldReference);

				if(File.Exists(oldSerializedItemPath)) File.Delete(oldSerializedItemPath);

				return; // don't invoke the base behavior as we don't need serialization
			}

			// if the source location was not part of the preset, it probably isn't on disk
			// which means base.OnItemMoved will explode quicker than you can say 'bonkers'!
			// so instead we simply dump the new path and children
			// NOTE: it's imperfect because hypothetically children of the new path could be excluded by the preset
			// but whatever, that's a massive edge case.
			if (!Presets.Includes(oldParent))
			{
				Manager.DumpTree(item);
				return;
			}

			base.OnItemMoved(sender, e);
		}

		/// <summary>
		/// The default serialization event handler does not catch duplications (bug 384823)
		/// </summary>
		public void OnItemCopied(object sender, EventArgs e)
		{
			if (DisabledLocally) return;

			// param 0 = source item, param 1 = destination item
			var item = Event.ExtractParameter<Item>(e, 1);

			if (item == null) return;

			if (!Preset.Includes(item).IsIncluded) return;	
		
			ShadowWriter.PutItem(Operation.Updated, item, item.Parent);

			// putting the root isn't enough; if it has children those also need to get serialized
			var descendants = item.Axes.GetDescendants();

			foreach(var descendant in descendants)
				ShadowWriter.PutItem(Operation.Updated, descendant, descendant.Parent);
		}

		/// <summary>
		/// The default serialization event handler actually deletes serialized subitems if the parent item is renamed. This patches that behavior to preserve subitem files. (bug 384931)
		/// </summary>
		public void OnItemRenamed(object sender, EventArgs e)
		{
			if (DisabledLocally) return;

			// param 0 = renamed item, param 1 = old item name
			var item = Event.ExtractParameter<Item>(e, 0);
			var oldName = Event.ExtractParameter<string>(e, 1);

			if (item == null || oldName == null) return;

<<<<<<< HEAD
			if (!Preset.Includes(item).IsIncluded) return;
=======
			// the name wasn't actually changed, you sneaky template builder you. Don't write.
			if (oldName.Equals(item.Name, StringComparison.Ordinal)) return;

			if (!Presets.Includes(item)) return;
>>>>>>> 9e0e118b

			// we push this to get updated. Because saving now ignores "inconsquential" changes like a rename that do not change data fields,
			// this keeps renames occurring even if the field changes are inconsequential
			ShadowWriter.PutItem(Operation.Updated, item, item.Parent);

			var reference = new ItemReference(item).ToString();
			var oldReference = reference.Substring(0, reference.LastIndexOf('/') + 1) + oldName;
			
			var oldSerializationPath = PathUtils.GetDirectoryPath(oldReference);

			if(Directory.Exists(oldSerializationPath))
				FixupDescendants(oldSerializationPath, item);
		}

		public new void OnItemVersionRemoved(object sender, EventArgs e)
		{
			var item = Event.ExtractParameter<Item>(e, 0);

			if (item == null) return;

			if (!Preset.Includes(item).IsIncluded) return;

			base.OnItemVersionRemoved(sender, e);
		}

		// NOTE on DELETION
		// Because the item:deleted event does not have a full path assigned to it, we cannot filter deletes other than by the original parent item path if that exists
		// This shouldn't be a problem in general because includes and excludes are recursive unless I haven't thought of something.
		//
		// NOTE: this method works around a bug in Sitecore (380479) that causes it to kill the app pool if a delete is sent for an item without an
		// existing parent serialization folder. It verifies the parent directory exists before passing it to the base method.
		public new void OnItemDeleted(object sender, EventArgs e)
		{
			var item = Event.ExtractParameter<Item>(e, 0);
			var parentId = Event.ExtractParameter<ID>(e, 1);

			if (item != null && parentId != (ID)null)
			{
				var parentItem = item.Database.GetItem(parentId);
				if (parentItem == null) return;

				var parentSerializationPath = PathUtils.GetDirectoryPath(new ItemReference(parentItem).ToString());

<<<<<<< HEAD
				if(Directory.Exists(parentSerializationPath) && Preset.Includes(parentItem).IsIncluded)
					base.OnItemDeleted(sender, e);
=======
				if(Directory.Exists(parentSerializationPath) && Presets.Includes(parentItem))
					Manager.CleanupPath(parentSerializationPath, false);
			}
		}

		private static void FixupDescendants(string oldSerializationPath, Item modifiedParentItem)
		{
			// if serialized children exist, we want to find children of the *new* item location and
			// re-dump them (this will fix their paths and such)
			if (Directory.Exists(oldSerializationPath))
			{
				// this could get ugly if you moved a giant folder, but that is unlikely unless abusing
				// Unicorn for things it isn't meant for
				var children = modifiedParentItem.Axes.GetDescendants();
				foreach (var child in children)
				{
					if (Presets.Includes(child))
						Manager.DumpItem(child);
				}

				if (Directory.Exists(oldSerializationPath))
					Directory.Delete(oldSerializationPath, true);
>>>>>>> 9e0e118b
			}
		}
	}
}<|MERGE_RESOLUTION|>--- conflicted
+++ resolved
@@ -1,19 +1,10 @@
 ﻿using System;
 using Sitecore.Data.Items;
 using Sitecore.Data.Serialization;
-<<<<<<< HEAD
-using Sitecore.Events;
-using Sitecore.Data;
-using System.IO;
-using Unicorn.Predicates;
-=======
-using Sitecore.Data.Serialization.Presets;
 using Sitecore.Diagnostics;
 using Sitecore.Events;
 using Sitecore.Data;
 using System.IO;
-using Sitecore;
->>>>>>> 9e0e118b
 
 namespace Unicorn
 {
@@ -79,15 +70,8 @@
 			var oldParent = item.Database.GetItem(oldParentId);
 
 			if (oldParent == null) return;
-<<<<<<< HEAD
-
-			if (!Preset.Includes(item).IsIncluded) return;
-
-			// get references to new and old paths
-			var reference = new ItemReference(item).ToString();
-=======
 			
->>>>>>> 9e0e118b
+			if (!Presets.Includes(item)) return;
 			var oldReference = new ItemReference(oldParent).ToString();
 
 			// fix the reference to the old parent to be a reference to the old item path
@@ -159,14 +143,10 @@
 
 			if (item == null || oldName == null) return;
 
-<<<<<<< HEAD
-			if (!Preset.Includes(item).IsIncluded) return;
-=======
 			// the name wasn't actually changed, you sneaky template builder you. Don't write.
 			if (oldName.Equals(item.Name, StringComparison.Ordinal)) return;
 
-			if (!Presets.Includes(item)) return;
->>>>>>> 9e0e118b
+			if (!Preset.Includes(item).IsIncluded) return;
 
 			// we push this to get updated. Because saving now ignores "inconsquential" changes like a rename that do not change data fields,
 			// this keeps renames occurring even if the field changes are inconsequential
@@ -210,11 +190,7 @@
 
 				var parentSerializationPath = PathUtils.GetDirectoryPath(new ItemReference(parentItem).ToString());
 
-<<<<<<< HEAD
 				if(Directory.Exists(parentSerializationPath) && Preset.Includes(parentItem).IsIncluded)
-					base.OnItemDeleted(sender, e);
-=======
-				if(Directory.Exists(parentSerializationPath) && Presets.Includes(parentItem))
 					Manager.CleanupPath(parentSerializationPath, false);
 			}
 		}
@@ -236,7 +212,6 @@
 
 				if (Directory.Exists(oldSerializationPath))
 					Directory.Delete(oldSerializationPath, true);
->>>>>>> 9e0e118b
 			}
 		}
 	}
